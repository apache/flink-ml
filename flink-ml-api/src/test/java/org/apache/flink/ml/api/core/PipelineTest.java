--- conflicted
+++ resolved
@@ -31,10 +31,6 @@
 import java.nio.file.Files;
 import java.nio.file.Path;
 import java.nio.file.Paths;
-<<<<<<< HEAD
-import java.util.ArrayList;
-=======
->>>>>>> deffa843
 import java.util.Arrays;
 import java.util.Comparator;
 import java.util.List;
@@ -69,14 +65,6 @@
 
     @Test
     public void testPipelineModel() throws Exception {
-<<<<<<< HEAD
-        // Builds a PipelineModel that increments input value by 60. This PipelineModel consists of
-        // three stages where each stage increments input value by 10, 20, and 30 respectively.
-        List<Stage<?>> stages = new ArrayList<>();
-        stages.add(new SumModel(10));
-        stages.add(new SumModel(20));
-        stages.add(new SumModel(30));
-=======
         StreamExecutionEnvironment env = StreamExecutionEnvironment.getExecutionEnvironment();
         StreamTableEnvironment tEnv = StreamTableEnvironment.create(env);
         // Builds a PipelineModel that increments input value by 60. This PipelineModel consists of
@@ -89,7 +77,6 @@
         modelC.setModelData(tEnv.fromValues(30));
 
         List<Stage<?>> stages = Arrays.asList(modelA, modelB, modelC);
->>>>>>> deffa843
         Model<?> model = new PipelineModel(stages);
 
         // Executes the original PipelineModel and verifies that it produces the expected output.
@@ -107,13 +94,6 @@
 
     @Test
     public void testPipeline() throws Exception {
-<<<<<<< HEAD
-        // Builds a Pipeline that consists of a Model, an Estimator, and a model.
-        List<Stage<?>> stages = new ArrayList<>();
-        stages.add(new SumModel(10));
-        stages.add(new SumEstimator());
-        stages.add(new SumModel(30));
-=======
         StreamExecutionEnvironment env = StreamExecutionEnvironment.getExecutionEnvironment();
         StreamTableEnvironment tEnv = StreamTableEnvironment.create(env);
         // Builds a Pipeline that consists of a Model, an Estimator, and a model.
@@ -123,7 +103,6 @@
         modelB.setModelData(tEnv.fromValues(30));
 
         List<Stage<?>> stages = Arrays.asList(modelA, new SumEstimator(), modelB);
->>>>>>> deffa843
         Estimator<?, ?> estimator = new Pipeline(stages);
 
         // Executes the original Pipeline and verifies that it produces the expected output.

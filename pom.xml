--- conflicted
+++ resolved
@@ -54,14 +54,10 @@
   <modules>
     <module>flink-ml-api</module>
     <module>flink-ml-lib</module>
-<<<<<<< HEAD
-    <module>flink-ml-iteration</module>
-=======
     <module>flink-ml-uber</module>
     <module>flink-ml-iteration</module>
     <module>flink-ml-tests</module>
     <module>flink-ml-examples</module>
->>>>>>> 8269bd9f
   </modules>
 
   <properties>
